--- conflicted
+++ resolved
@@ -88,11 +88,8 @@
       - ec2:ImportKeyPair
       - ec2:ModifyImageAttribute
       - ec2:ModifyInstanceAttribute
-<<<<<<< HEAD
       - ec2:ModifyLaunchTemplate
-=======
       - ec2:ModifyVolume
->>>>>>> a5787107
       - ec2:RegisterImage
       - ec2:ReplaceIamInstanceProfileAssociation
       - ec2:StopInstances
